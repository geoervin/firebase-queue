--- conflicted
+++ resolved
@@ -412,63 +412,12 @@
       logger.debug(self._getLogEntry('finished shutdown'));
       self.shutdownDeferred.resolve();
     } else {
-<<<<<<< HEAD
       if (!self.newTaskRef) {
         deferred.resolve();
       } else {
         self.newTaskRef.once('value', function(snapshot) {
           if (!snapshot.exists()) {
             return deferred.resolve();
-=======
-      nextTaskRef.transaction(function(task) {
-        /* istanbul ignore if */
-        if (_.isNull(task)) {
-          return task;
-        }
-        if (!_.isPlainObject(task)) {
-          malformed = true;
-          var error = new Error('Task was malformed');
-          var errorStack = null;
-          if (!self.suppressStack) {
-            errorStack = error.stack;
-          }
-          return {
-            _state: self.errorState,
-            _state_changed: Firebase.ServerValue.TIMESTAMP,
-            _error_details: {
-              error: error.message,
-              original_task: task,
-              error_stack: errorStack
-            }
-          };
-        }
-        task._id = nextTaskRef.key();
-        if (_.isUndefined(task._state)) {
-          task._state = null;
-        }
-        if (task._state === self.startState) {
-          task._state = self.inProgressState;
-          task._state_changed = Firebase.ServerValue.TIMESTAMP;
-          task._owner = self.processId + ':' + (self.taskNumber + 1);
-          task._progress = 0;
-          return task;
-        } else {
-          return;
-        }
-      }, function(error, committed, snapshot) {
-        /* istanbul ignore if */
-        if (error) {
-          if (++retries < MAX_TRANSACTION_ATTEMPTS) {
-            logger.debug(self._getLogEntry('errored while attempting to claim' +
-              ' a new task, retrying'), error);
-            return setImmediate(self._tryToProcess.bind(self), nextTaskRef,
-              deferred);
-          } else {
-            var errorMsg = 'errored while attempting to claim a new task too ' +
-              'many times, no longer retrying';
-            logger.debug(self._getLogEntry(errorMsg), error);
-            return deferred.reject(new Error(errorMsg));
->>>>>>> 2b2a5178
           }
           var nextTaskRef;
           snapshot.forEach(function(childSnap) {
@@ -494,13 +443,13 @@
                   original_task: task,
                   error_stack: errorStack
                 }
-<<<<<<< HEAD
               };
             }
             if (_.isUndefined(task._state)) {
               task._state = null;
             }
             if (task._state === self.startState) {
+              task._id = nextTaskRef.key();
               task._state = self.inProgressState;
               task._state_changed = Firebase.ServerValue.TIMESTAMP;
               task._owner = self.processId + ':' + (self.taskNumber + 1);
@@ -522,23 +471,6 @@
                   'many times, no longer retrying';
                 logger.debug(self._getLogEntry(errorMsg), error);
                 return deferred.reject(new Error(errorMsg));
-=======
-              });
-              var data = snapshot.val();
-              if (self.sanitize) {
-                [
-                  '_state',
-                  '_state_changed',
-                  '_owner',
-                  '_progress',
-                  '_error_details',
-                  '_id'
-                ].forEach(function(reserved) {
-                  if (snapshot.hasChild(reserved)) {
-                    delete data[reserved];
-                  }
-                });
->>>>>>> 2b2a5178
               }
             } else if (committed && snapshot.exists()) {
               if (malformed) {
@@ -576,7 +508,8 @@
                       '_state_changed',
                       '_owner',
                       '_progress',
-                      '_error_details'
+                      '_error_details',
+                      '_id'
                     ].forEach(function(reserved) {
                       if (snapshot.hasChild(reserved)) {
                         delete data[reserved];
